﻿<Project Sdk="Microsoft.NET.Sdk">

    <PropertyGroup>
        <TargetFramework>netstandard2.0</TargetFramework>
        <IsPackable>true</IsPackable>
        <Nullable>enable</Nullable>
        <LangVersion>latest</LangVersion>
        <PublishTrimmed>false</PublishTrimmed>

        <EnforceExtendedAnalyzerRules>true</EnforceExtendedAnalyzerRules>
        <IsRoslynComponent>true</IsRoslynComponent>
        <RootNamespace>Echoes.Generator</RootNamespace>

        <!-- nuget package info -->
        <Version>$(EchoesVersion)</Version>
        <PackageVersion>$(EchoesVersion)</PackageVersion>
        <PackageIcon>icon.png</PackageIcon>
        <Authors>Voyonic Systems GmbH</Authors>
        <Product>Echoes.Generator</Product>
        <Title>Echoes.Generator</Title>
        <PackageId>Echoes.Generator</PackageId>
        <Description>Simple type safe translations for Avalonia</Description>
        <PackageLicenseExpression>MIT</PackageLicenseExpression>
        <PackageProjectUrl>https://github.com/Voyonic-Systems/Echoes</PackageProjectUrl>
        <GeneratePackageOnBuild>true</GeneratePackageOnBuild>
        <PublishRepositoryUrl>true</PublishRepositoryUrl>
        <EmbedUntrackedSources>true</EmbedUntrackedSources>
        <PackageReadmeFile>README.md</PackageReadmeFile>
        <IncludeBuildOutput>false</IncludeBuildOutput> <!-- Do not include the generator as a lib dependency -->
    </PropertyGroup>
  
    <ItemGroup>
        <!-- Package the generator in the analyzer directory of the nuget package -->
        <None Include="$(OutputPath)\$(AssemblyName).dll" Pack="true" PackagePath="analyzers/dotnet/cs" Visible="false" />
        <None Include="..\..\img\icon.png" Pack="true" PackagePath="" />
        <None Include="..\..\README.md" Pack="true" PackagePath="\" />
    </ItemGroup>
    <ItemGroup>
        <PackageReference Include="Microsoft.CodeAnalysis.Analyzers" Version="4.14.0">
            <PrivateAssets>all</PrivateAssets>
            <IncludeAssets>runtime; build; native; contentfiles; analyzers; buildtransitive</IncludeAssets>
        </PackageReference>
<<<<<<< HEAD
        <PackageReference Include="Microsoft.CodeAnalysis.CSharp" Version="4.14.0" />
=======
        <PackageReference Include="Microsoft.CodeAnalysis.CSharp" Version="4.3.0" />
    </ItemGroup>
    <ItemGroup>
      <ProjectReference Include="..\Echoes.Base\Echoes.Base.csproj" OutputItemType="Analyzer"/>
>>>>>>> b90b6d9e
    </ItemGroup>


</Project><|MERGE_RESOLUTION|>--- conflicted
+++ resolved
@@ -40,14 +40,10 @@
             <PrivateAssets>all</PrivateAssets>
             <IncludeAssets>runtime; build; native; contentfiles; analyzers; buildtransitive</IncludeAssets>
         </PackageReference>
-<<<<<<< HEAD
         <PackageReference Include="Microsoft.CodeAnalysis.CSharp" Version="4.14.0" />
-=======
-        <PackageReference Include="Microsoft.CodeAnalysis.CSharp" Version="4.3.0" />
     </ItemGroup>
     <ItemGroup>
       <ProjectReference Include="..\Echoes.Base\Echoes.Base.csproj" OutputItemType="Analyzer"/>
->>>>>>> b90b6d9e
     </ItemGroup>
 
 
