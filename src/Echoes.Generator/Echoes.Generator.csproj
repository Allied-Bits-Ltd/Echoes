<Project Sdk="Microsoft.NET.Sdk">

    <PropertyGroup>
        <TargetFramework>netstandard2.0</TargetFramework>
        <IsPackable>true</IsPackable>
        <Nullable>enable</Nullable>
        <LangVersion>latest</LangVersion>
        <PublishTrimmed>false</PublishTrimmed>

        <EnforceExtendedAnalyzerRules>true</EnforceExtendedAnalyzerRules>
        <IsRoslynComponent>true</IsRoslynComponent>
        <RootNamespace>Echoes.Generator</RootNamespace>

        <!-- nuget package info -->
        <Version>$(EchoesVersion)</Version>
        <PackageVersion>$(EchoesVersion)</PackageVersion>
        <PackageIcon>icon.png</PackageIcon>
        <Authors>Voyonic Systems GmbH</Authors>
        <Product>Echoes.Generator</Product>
        <Title>Echoes.Generator</Title>
        <PackageId>Echoes.Generator</PackageId>
        <Description>Simple type safe translations for Avalonia</Description>
        <PackageLicenseExpression>MIT</PackageLicenseExpression>
        <PackageProjectUrl>https://github.com/Voyonic-Systems/Echoes</PackageProjectUrl>
        <GeneratePackageOnBuild>true</GeneratePackageOnBuild>
        <PublishRepositoryUrl>true</PublishRepositoryUrl>
        <EmbedUntrackedSources>true</EmbedUntrackedSources>
        <PackageReadmeFile>README.md</PackageReadmeFile>
        <IncludeBuildOutput>false</IncludeBuildOutput> <!-- Do not include the generator as a lib dependency -->
    </PropertyGroup>

    <ItemGroup>
      <Compile Include="..\Shared\Tommy.cs" Link="Tommy.cs" />
    </ItemGroup>
    <ItemGroup>
        <!-- Package the generator in the analyzer directory of the nuget package -->
        <None Include="$(OutputPath)\$(AssemblyName).dll" Pack="true" PackagePath="analyzers/dotnet/cs" Visible="false" />
        <None Include="..\..\img\icon.png" Pack="true" PackagePath="" />
        <None Include="..\..\README.md" Pack="true" PackagePath="\" />
    </ItemGroup>
    <ItemGroup>
        <PackageReference Include="Microsoft.CodeAnalysis.Analyzers" Version="4.14.0">
            <PrivateAssets>all</PrivateAssets>
            <IncludeAssets>runtime; build; native; contentfiles; analyzers; buildtransitive</IncludeAssets>
        </PackageReference>
<<<<<<< HEAD
        <PackageReference Include="Microsoft.CodeAnalysis.CSharp" Version="4.14.0" />
=======
        <PackageReference Include="Microsoft.CodeAnalysis.CSharp" Version="4.3.0" />
>>>>>>> a64fd2b8
    </ItemGroup>


</Project><|MERGE_RESOLUTION|>--- conflicted
+++ resolved
@@ -43,11 +43,7 @@
             <PrivateAssets>all</PrivateAssets>
             <IncludeAssets>runtime; build; native; contentfiles; analyzers; buildtransitive</IncludeAssets>
         </PackageReference>
-<<<<<<< HEAD
         <PackageReference Include="Microsoft.CodeAnalysis.CSharp" Version="4.14.0" />
-=======
-        <PackageReference Include="Microsoft.CodeAnalysis.CSharp" Version="4.3.0" />
->>>>>>> a64fd2b8
     </ItemGroup>
 
 
